--- conflicted
+++ resolved
@@ -87,21 +87,6 @@
 
 2. Edit the various fields to configure the clusters.  The following steps explain each line of the clusters:  
     1. __id__: This is a unique ID used to identify the cluster group.  In this use case we will create two clusters, one for the Back Stock and one for the Sales Floor, similar to what you see below.  You can keep the existing default values from the sample cluster file.  
-<<<<<<< HEAD
-    [![cluster_id](../../resources/retail_h3000_cluster_config_id.png)](../../resources/retail_h3000_cluster_config_filled.json)
-    
-    2. __personality__: The location for the first cluster (BackStockCluster) will be internal to the store and doesn't need to be assigned any personality, so we will give it a value of __null__.  The location for the second cluster (SalesFloorExitCluster) is being used to configure an "edge/boundary" location from where tags may leave the facility, so we will set the personality to __EXIT (MUST BE CAPITALIZED)__.  This will generate a "departed" event whenever a tag is removed from this cluster's location.  
-    [![cluster_personality](../../resources/retail_h3000_cluster_config_personality.png)](../../resources/retail_h3000_cluster_config_filled.json)
-    
-    3. __facility_id__: For most purposes, just a single facility is needed to encompass a deployment at a store.  We will set the facility_id to __Retail_Store_8402__ for both clusters.  
-    [![cluster_facility](../../resources/retail_h3000_cluster_config_facility.png)](../../resources/retail_h3000_cluster_config_filled.json)
-    
-    4. __aliases__: This attribute is used for setting meaningful names for locations.  For the first cluster, we will set the aliases to __BackStock__ and for the second cluster, set the aliases to __SalesFloor__.  For enhanced performance, the H3000 sensors have two linear antennas built into the same unit which cover the same location.  Instead of treating the two antennas as separate locations, we configure them as one location by giving them the same alias value per cluster.  
-    [![cluster_aliases](../../resources/retail_h3000_cluster_config_aliases.png)](../../resources/retail_h3000_cluster_config_filled.json)
-    
-    5. __behavior_id__: Behaviors are used to configure the low level RFID settings (Sensor Power Level, Session Flag, Singulation Algo, Dwell Time, etc.).  The RSP Controller comes with some preset behavior files, but for this use-case, we will use a custom one by setting the behavior_id for both clusters to __behavior_PORTS_1__.  
-    [![cluster_behavior](../../resources/retail_h3000_cluster_config_behavior.png)](../../resources/retail_h3000_cluster_config_filled.json)
-=======
     [![cluster_id](../../resources/retail/h3000/cluster_config_id.png)](retail_cluster_config_filled.json)
     
     2. __personality__: The location for the first cluster (BackStockCluster) will be internal to the store and doesn't need to be assigned any personality, so we will give it a value of __null__.  The location for the second cluster (SalesFloorExitCluster) is being used to configure an "edge/boundary" location from where tags may leave the facility, so we will set the personality to __EXIT (MUST BE CAPITALIZED)__.  This will generate a "departed" event whenever a tag is removed from this cluster's location.  
@@ -115,18 +100,13 @@
     
     5. __behavior_id__: Behaviors are used to configure the low level RFID settings (Sensor Power Level, Session Flag, Singulation Algo, Dwell Time, etc.).  The RSP Controller comes with some preset behavior files, but for this use-case, we will use a custom one by setting the behavior_id for both clusters to __behavior_PORTS_2__.  
     [![cluster_behavior](../../resources/retail/h3000/cluster_config_behavior.png)](retail_cluster_config_filled.json)
->>>>>>> caa53494
     
     6. __sensor_groups__: This is where you identify which specific sensors are grouped together.  These sensor groups will be governed by the settings that we just configured in their respective cluster.  All sensors in each group will run at the same time.  If there are multiple sensor groups per cluster, each group will run sequentially.  In a large deployment, you may have many sensors that could interfere with each other (they cover the same area, they are facing each other, etc.).  You can place them in different groups so that they aren't running at the same time.<br/><br/><div id="sensor_naming"></div>
       In this use-case, for each cluster, we will have one sensor group with a single sensor in it.  __You will need to use your actual sensor's ID in order for the controller application to function properly.__  To find the sensor ID of your sensor, see the label on the back of your sensor (see image below):<br/><br/>
       ![Sensor_Id_Image](../../resources/common_images/sensor_id_label.png)<br/>
       __NOTE: Sensor ID = "RSP-XXXXXX" where XXXXXX is the last six characters of the device MAC address.  The last six characters can only consist of numeric values zero through nine and alpha characters A through F [0-9,A-F].  See image above.__<br/><br/><div id="sample_cluster"></div>
       If done correctly, your cluster configuration file should now look like the following, except with your correct sensor IDs:  
-<<<<<<< HEAD
-      [![cluster_sensor](../../resources/retail_h3000_cluster_config_sensor.png)](../../resources/retail_h3000_cluster_config_filled.json)  
-=======
       [![cluster_sensor](../../resources/retail/h3000/cluster_config_sensor.png)](retail_cluster_config_filled.json)  
->>>>>>> caa53494
         __NOTE: In this instance, although the sensors are in different groups, they are also in different clusters.  Since clusters are independent of each other, both sensors will end up running at the same time, so make sure to space the sensors apart and make them face away from each other as outlined and illustrated in [Step 7 in the Prerequisites section](#phys_setup).__
 
 3. (Optional) Now that the file is complete, it would be a good idea to pass the contents of the file through a JSON linter (such as https://jsonlint.com/, which is a convenient online JSON linting tool) to ensure your file has proper JSON formatting.
@@ -162,13 +142,8 @@
     ![Inventory_Unload_Button](../../resources/common_images/RSP_Controller_WebAdmin_Inventory_Unload.png)
 <br/><br/>
 4. On the [Behaviors](http://localhost:8080/web-admin/behaviors.html) page, use the __Upload From File__
-<<<<<<< HEAD
-button to upload all of the use case behaviors to the RSP Controller.  The behavior file can be found in the __~/projects/rsp-sw-toolkit-gw/examples/use-cases/retail/h3000/__ directory.  The required file is __behavior_PORTS_1.json__.  
-    ![Behaviors_Upload_Button](../../resources/Behaviors_Upload.png)
-=======
 button to upload all of the use case behaviors to the RSP Controller.  The behavior file can be found in the __~/projects/rsp-sw-toolkit-gw/examples/use-cases/retail/h3000/__ directory.  The required file is __behavior_PORTS_2.json__.  
     ![Behaviors_Upload_Button](../../resources/common_images/RSP_Controller_WebAdmin_Behavior_Upload.png)
->>>>>>> caa53494
  
     __NOTE:__  This file __MUST__ be loaded to the RSP Controller __BEFORE__ the cluster configuration file 
     because the cluster configuration file references this behavior id, and the behavior must already be known by the 
