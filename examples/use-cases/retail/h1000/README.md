# Retail Use Case - H1000

This use case demonstrates configuring the Intel&reg; RSP H1000 Sensor and Intel&reg; RSP 
Controller Application as deployed in a typical retail environment.

## Table of Contents
1. [Goals](#goals)
2. [Prerequisites](#prerequisites)
3. [Terminology and Concepts](#terminology-and-concepts)
4. [Configure / Control the Intel&reg; RSP Controller Application](#configure--control-the-intel-rsp-controller-application)
    - [Cluster Configuration](#cluster-configuration)
    - [METHOD 1: Using the Web Admin](#method-1-using-the-web-admin)
    - [METHOD 2: Using the MQTT Messaging API](#method-2-using-the-mqtt-messaging-api)
5. [Observe Tag Events](#observe-tag-events)
6. [Summary](#summary)
<<<<<<< HEAD
6. [Starting a Clean Session](#starting-a-clean-session)

## Goals  
- Manage a deployment with two separate fitting rooms, using one H1000 sensor and two antennas
  - This will be done by assigning a different alias to each antenna port
- Know when tagged items come into either fitting room
- Know the location of a tagged item (sensor and facility)
  - This will be done by setting a facility for the sensor and the aliases for the antenna ports
- Know when items potentially move between the fitting rooms
  - Using different aliases for the different antennas will generate events when tags move between them
- Know when items leave either fitting room
  - This will be done by setting the personality of the sensor to EXIT to determine tag departures
=======
7. [Next Steps](#next-steps)
8. [Starting a Clean Session](#starting-a-clean-session)

## Goals  
- Manage a deployment with two separate fitting rooms, using one H1000 sensor and two antennas.
  - This will be done by assigning a different alias to each antenna port.
- Know when tagged items come into either fitting room.
- Know the location of a tagged item (sensor and facility).
  - This will be done by setting a facility for the sensor and the aliases for the antenna ports.
- Know when items potentially move between the fitting rooms.
  - Using different aliases for the different antennas will generate events when tags move between them.
- Know when items leave either fitting room.
  - This will be done by setting the personality of the sensor to EXIT to determine tag departures.
>>>>>>> caa53494
  
__By the end of the example, you will be able to track tags as they move in and out of the different 
fitting rooms.__

<<<<<<< HEAD
![Retail H1000 Use Case](../../resources/Retail_H1000v2a.PNG)
=======
![Retail H1000 Use Case](../../resources/retail/h1000/3dStore_image1.png)
>>>>>>> caa53494

## Prerequisites
1. You have an [H1000 DevKit](https://www.atlasrfidstore.com/intel-rsp-h1000-rfid-reader-development-kit/), 
or an equivalent setup.
    - You will need 1 H1000 sensor device connected with 2 antennas.  Designate one antenna as "Fitting Room 1" and the second antenna as "Fitting Room 2" (see image above).  It may be helpful to label them so you can easily reference them later in this tutorial.

2. You have completed the setup described in the 
<<<<<<< HEAD
[Get Started Guide](https://software.intel.com/en-us/get-started-with-intel-rfid-sensor-platform-on-linux).

3. The Intel&reg; RSP Controller application (hereafter referred to as RSP Controller) is [running](https://software.intel.com/en-us/get-started-with-intel-rfid-sensor-platform-on-linux-run-the-intel-rfid-sensor-platform-controller-application).

4. The H1000 sensor (with two antennas attached to the first two antenna ports) is connected to the RSP Controller.    
![port numbers](../../resources/H1000_PortsLabeled50x.png)

5. Select two RFID tags that are labeled with their value (see image below).  __Place those tags under your computer.__    
![sample tag](../../resources/sample_tagx50a.png)

6. Remove all other tags from the room.  

7. <div id="phys_setup"></div>The antennas need to be positioned in an optimal setting.  Face them away from each other, point them in different directions, and space them at least 3-5 feet apart (see image below).

    ![H1000 Physical Setup](../../resources/H1000_Physical_Setup.png)
=======
[Get Started with Intel® RFID Sensor Platform on Linux* Guide](https://software.intel.com/en-us/get-started-with-intel-rfid-sensor-platform-on-linux).

3. The Intel&reg; RSP Controller application (hereafter referred to as RSP Controller) is [running](https://software.intel.com/en-us/get-started-with-intel-rfid-sensor-platform-on-linux-run-the-intel-rfid-sensor-platform-controller-application).

4. The H1000 sensor (with two antennas attached to the first two antenna ports) is connected to the RSP Controller.    
![port numbers](../../resources/common_images/H1000_PortsLabeled.png)

5. Select two RFID tags that are labeled with their value (see image below).  __Place those tags under your computer.__    
![sample tag](../../resources/common_images/sample_tag.png)

6. Remove all other tags from the room.  

7. <div id="phys_setup"></div>The antennas need to be positioned in an optimal setting.  Face them away from each other, point them in different directions, and space them at least 3-5 feet apart (see image below).

    ![H1000 Physical Setup](../../resources/common_images/H1000_Physical_Setup.png)
>>>>>>> caa53494

## Terminology and Concepts
| Term | Definition |
| :------ | :------ |
<<<<<<< HEAD
| Sensor/Device ID | This is the unique identifier for each sensor.  The ID consists of "__RSP-__" followed by the last 6 characters of that sensor's MAC address.  The MAC Address is located on the sensor's label.  Based on the following image, the sensor ID would be RSP-1508e4.  ![Hx000 MAC](../../resources/Hx000-MAC-75.jpg) |
=======
| Sensor/Device ID | This is the unique identifier for each sensor.  The ID consists of "__RSP-__" followed by the last 6 characters of that sensor's MAC address.  The MAC Address is located on the sensor's label.  Based on the following image, the sensor ID would be RSP-1508e4.  ![Hx000 MAC](../../resources/common_images/sensor_mac.png) |
>>>>>>> caa53494
| Personality | This is an optional attribute that can be assigned to the sensors. It is utilized by the RSP Controller to generate specific types of tag events. |
| Alias | An alias can be used to identify a specific sensor/antenna-port combination.  This tuple is used to identify the location of tags in the inventory. The alias allows you to give meaningful names (like BackStock or FittingRoom1) for the locations as opposed to using sensor and antenna IDs.  The default value is the sensor ID followed by a hyphen followed by the antenna port number, for example RSP-1508e4-0. |
| Facility | This is used to define zones that consist of one or more sensors.  A typical deployment/location/store will be configured as one facility. |
| Behavior | A collection of low-level RFID settings that dictates how a sensor operates. |
| Cluster | A grouping of one or more sensors that share the same set of configurations (facility, personality, alias, and behavior). |
| Tag State | A particular condition that describes the tag's current status.  The most common states for tags are present, exiting, and departed. |
| Tag Event | This is generated when a tag transitions between states.  The most common events are arrival, departed, and moved. |
| Project Directory | This is the directory where the cloned rsp-sw-toolkit-gw repo contents reside (the default location is ~/projects/).  This directory contains this file and the files required to complete this use-case.  In the following instructions, the default location will be used. |
| Deploy Directory | This is the directory where the Intel&reg; RSP Controller Application gets deployed (the default location is ~/deploy/).  In the following instructions, the default location will be used. |


## Configure / Control the Intel&reg; RSP Controller Application
<<<<<<< HEAD
To configure and use the RSP Controller, one of the main components is the cluster configuration file.  The cluster configuration
file specifies: 
- How sensors should be grouped together
- The facility(ies) to be used
- What aliases should be assigned to the sensors' antenna ports (for unique/custom location reporting using meaningful names)
- Which personalities (if any) should be assigned to the sensors
- Which behavior settings should be used
=======
To configure and use the RSP Controller, one of the main components is the cluster configuration file.  The cluster configuration file specifies: 
- How sensors should be grouped together.
- The facility(ies) to be used.
- What aliases should be assigned to the sensors' antenna ports (for unique/custom location reporting using meaningful names).
- Which personalities (if any) should be assigned to the sensors.
- Which behavior settings should be used.

__The cluster configuration file enables you to scale large deployments efficiently and quickly.__
>>>>>>> caa53494

__The cluster configuration file enables you to scale large deployments efficiently and quickly.__

### Cluster Configuration
You will need to edit the __retail_cluster_config.json__ file __(located at ~/projects/rsp-sw-toolkit-gw/examples/use-cases/retail/h1000/)__ with new values to set up this use case: we want a single facility; two different aliases, one for each antenna (FittingRoom1 and FittingRoom2); an EXIT personality for the sensor; and the appropriate behavior.
<<<<<<< HEAD

![Retail H1000 Use Case](../../resources/Retail_H1000v2b.PNG)

1. Open the __retail_cluster_config.json__ file __(located at ~/projects/rsp-sw-toolkit-gw/examples/use-cases/retail/h1000/)__ in your favorite editor.  You will see that the file is JSON formatted and consists of a cluster configuration ID and a list of clusters.  You will need to insert the appropriate values for each cluster.

2. Edit the various fields to configure the clusters.  The following steps explain each line of the cluster:  
    1. __id__: This is a unique ID used to identify the cluster group.  In this use case we will create one cluster to encompass both fitting rooms, similar to what you see below.  You can keep the existing default value from the sample cluster file.  
      [![cluster_id](../../resources/retail_h1000_cluster_config_id.png)](../../resources/retail_h1000_cluster_config_filled.json)

    2. __personality__: Since we want to know when tags leave any of our locations in this cluster, we want to set the personality to EXIT.  This will generate a "departed" event whenever a tag is removed from any of the locations.
      [![cluster_personality](../../resources/retail_h1000_cluster_config_personality.png)](../../resources/retail_h1000_cluster_config_filled.json)

    3. __facility_id__: For most purposes, just a single facility is needed to encompass a deployment at a store.  We will set the facility_id to __Retail_Store_8402__ for our cluster.
      [![cluster_facility](../../resources/retail_h1000_cluster_config_facility.png)](../../resources/retail_h1000_cluster_config_filled.json)

    4. __aliases__: This attribute is used for setting meaningful names for locations.  In this use case, we're looking to set two locations: the FittingRoom1 location, and the FittingRoom2 location.  We'll assign the antenna hooked up to the first port to be the FittingRoom1 location, and the antenna hooked up to the second port to be the FittingRoom2 location.  

        __NOTE: The order of the aliases matters.  The first alias will get assigned to the antenna hooked up to the first port, the second alias will be assigned to the antenna hooked up to the second port, etc.  If a value is not specified for a port, then the default alias is used (see the "Alias" term in the [Terminology and Concepts section](#terminology-and-concepts)).__  
        [![cluster_aliases](../../resources/retail_h1000_cluster_config_aliases.png)](../../resources/retail_h1000_cluster_config_filled.json)

    5. __behavior_id__: Behaviors are used to configure the low level RFID settings (Sensor Power Level, Session Flag, Singulation Algo, Dwell Time, etc.).  The RSP Controller comes with some preset behavior files, but for this use-case, we will use a custom one by setting the behavior_id for the cluster to __behavior_PORTS_2__.    
        [![cluster_behavior](../../resources/retail_h1000_cluster_config_behavior.png)](../../resources/retail_h1000_cluster_config_filled.json)
        
    6. __sensor_groups__: This is where you identify which specific sensors are grouped together.  These sensor groups will be governed by the settings that we just configured in the cluster.  All sensors in each group will run at the same time.  If there are multiple sensor groups per cluster, each group will run sequentially.  In a large deployment, you may have many sensors that could interfere with each other (they cover the same area, they are facing each other, etc.).  You can place them in different groups so that they aren't running at the same time.<br/><br/><div id="sensor_naming"></div>
      In this use-case, we will have one sensor group with a single sensor in it.  __You will need to use your actual sensor's ID in order for the controller application to function properly.__  To find the sensor ID of your sensor, see the label on the back of your sensor (see image below):<br/><br/>
      ![Sensor_Id_Image](../../resources/sensor_idx75.png)<br/>
      __NOTE: Sensor ID = "RSP-XXXXXX" where XXXXXX is the last six characters of the device MAC address.  The last six characters can only consist of numeric values zero through nine and alpha characters A through F [0-9,A-F].  See image above.__<br/><br/><div id="sample_cluster"></div> 
      If done correctly, your cluster configuration file should now look like the following, except with your correct sensor ID:  
        [![cluster_sensor](../../resources/retail_h1000_cluster_config_sensor.png)](../../resources/retail_h1000_cluster_config_filled.json)

3. (Optional) Now that the file is complete, it would be a good idea to pass the contents of the file through a JSON linter (such as https://jsonlint.com/, which is a convenient online JSON linting tool) to ensure your file has proper JSON formatting.

4. Save and close the updated cluster configuration file.

5. (Optional) This would be a good time to label your physical antennas with the aliases that you set in the cluster configuration file.  This makes it easier to follow and understand the output when you go through the tag movement/tracking exercise.

6. Choose one of the following methods to configure the RSP Controller. Each method will accomplish 
the same configuration tasks.

    - [METHOD 1: Using the Web Admin](#method-1-using-the-web-admin)
    - [METHOD 2: Using the MQTT Messaging API](#method-2-using-the-mqtt-messaging-api)

___

### METHOD 1: Using the Web Admin
1. Open the [Web Admin](http://localhost:8080/web-admin) and confirm that your H1000 sensor 
is connected. This can be seen on the [Dashboard](http://localhost:8080/web-admin/dashboard.html) 
page or the [Sensors](http://localhost:8080/web-admin/sensors-main.html) page.  You can navigate between 
the different pages by using the menu button found at the top left of each page.

    ![Nav_Menu_Button](../../resources/Nav_Menu.png)
<br/><br/>
2. On the [Scheduler](http://localhost:8080/web-admin/scheduler.html) page, stop the sensor from reading 
tags by pressing the __INACTIVE__ button.

    ![Scheduler_Inactive_Button](../../resources/Scheduler_Inactive.png)
<br/><br/>
3. On the [Inventory](http://localhost:8080/web-admin/inventory-main.html) page, press the __Unload__ button 
to clear out all previous tag history to start a clean session.

    ![Inventory_Unload_Button](../../resources/Inventory_Unload.png)
<br/><br/>
4. On the [Behaviors](http://localhost:8080/web-admin/behaviors.html) page, use the __Upload From File__
button to upload all of the use case behaviors to the RSP Controller.  The behavior file can be found in the __~/projects/rsp-sw-toolkit-gw/examples/use-cases/retail/h1000/__ directory.  The required file is __behavior_PORTS_2.json__.  
    ![Behaviors_Upload_Button](../../resources/Behaviors_Upload.png)
 
    __NOTE:__  This file __MUST__ be loaded to the RSP Controller __BEFORE__ the cluster configuration file 
    because the cluster configuration file references this behavior id, and the behavior must already be known by the 
    RSP Controller. Otherwise the loading of the cluster configuration file will fail validation.  

    Your list of behaviors should now include "behavior_PORTS_2":
    
    ![Behaviors_after_load](../../resources/retail_H1000_behaviors_after_load.png)
<br/><br/>
5. On the [Cluster Config](http://localhost:8080/web-admin/cluster-config.html) page, use the __Upload From File__ button to upload the __EDITED__ cluster configuration file (see the [Cluster Configuration section](#cluster-configuration)).
=======

![Retail H1000 Use Case](../../resources/retail/h1000/3dStore_image2.png)

1. Open the __retail_cluster_config.json__ file __(located at ~/projects/rsp-sw-toolkit-gw/examples/use-cases/retail/h1000/)__ in your favorite editor.  You will see that the file is JSON formatted and consists of a cluster configuration ID and a list of clusters.  You will need to insert the appropriate values for each cluster.

2. Edit the various fields to configure the clusters.  The following steps explain each line of the cluster:  
    1. __id__: This is a unique ID used to identify the cluster group.  In this use case we will create one cluster to encompass both fitting rooms, similar to what you see below.  You can keep the existing default value from the sample cluster file.  
      [![cluster_id](../../resources/retail/h1000/cluster_config_id.png)](retail_cluster_config_filled.json)

    2. __personality__: Since we want to know when tags leave any of our locations in this cluster, we want to set the personality to EXIT.  This will generate a "departed" event whenever a tag is removed from any of the locations.
      [![cluster_personality](../../resources/retail/h1000/cluster_config_personality.png)](retail_cluster_config_filled.json)

    3. __facility_id__: For most purposes, just a single facility is needed to encompass a deployment at a store.  We will set the facility_id to __Retail_Store_8402__ for our cluster.
      [![cluster_facility](../../resources/retail/h1000/cluster_config_facility.png)](retail_cluster_config_filled.json)

    4. __aliases__: This attribute is used for setting meaningful names for locations.  In this use case, we're looking to set two locations: the FittingRoom1 location, and the FittingRoom2 location.  We'll assign the antenna hooked up to the first port to be the FittingRoom1 location, and the antenna hooked up to the second port to be the FittingRoom2 location.  

        __NOTE: The order of the aliases matters.  The first alias will get assigned to the antenna hooked up to the first port, the second alias will be assigned to the antenna hooked up to the second port, etc.  If a value is not specified for a port, then the default alias is used (see the "Alias" term in the [Terminology and Concepts section](#terminology-and-concepts)).__  
        [![cluster_aliases](../../resources/retail/h1000/cluster_config_aliases.png)](retail_cluster_config_filled.json)

    5. __behavior_id__: Behaviors are used to configure the low level RFID settings (Sensor Power Level, Session Flag, Singulation Algo, Dwell Time, etc.).  The RSP Controller comes with some preset behavior files, but for this use-case, we will use a custom one by setting the behavior_id for the cluster to __behavior_PORTS_2__.    
        [![cluster_behavior](../../resources/retail/h1000/cluster_config_behavior.png)](retail_cluster_config_filled.json)
        
    6. __sensor_groups__: This is where you identify which specific sensors are grouped together.  These sensor groups will be governed by the settings that we just configured in the cluster.  All sensors in each group will run at the same time.  If there are multiple sensor groups per cluster, each group will run sequentially.  In a large deployment, you may have many sensors that could interfere with each other (they cover the same area, they are facing each other, etc.).  You can place them in different groups so that they aren't running at the same time.<br/><br/><div id="sensor_naming"></div>
      In this use-case, we will have one sensor group with a single sensor in it.  __You will need to use your actual sensor's ID in order for the controller application to function properly.__  To find the sensor ID of your sensor, see the label on the back of your sensor (see image below):<br/><br/>
      ![Sensor_Id_Image](../../resources/common_images/sensor_id_label.png)<br/>
      __NOTE: Sensor ID = "RSP-XXXXXX" where XXXXXX is the last six characters of the device MAC address.  The last six characters can only consist of numeric values zero through nine and alpha characters A through F [0-9,A-F].  See image above.__<br/><br/><div id="sample_cluster"></div> 
      If done correctly, your cluster configuration file should now look like the following, except with your correct sensor ID:  
        [![cluster_sensor](../../resources/retail/h1000/cluster_config_sensor.png)](retail_cluster_config_filled.json)

3. (Optional) Now that the file is complete, it would be a good idea to pass the contents of the file through a JSON linter (such as https://jsonlint.com/, which is a convenient online JSON linting tool) to ensure your file has proper JSON formatting.

4. Save and close the updated cluster configuration file.

5. (Optional) This would be a good time to label your physical antennas with the aliases that you set in the cluster configuration file.  This makes it easier to follow and understand the output when you go through the tag movement/tracking exercise.

6. Choose one of the following methods to configure the RSP Controller. Each method will accomplish 
the same configuration tasks.

    - [METHOD 1: Using the Web Admin](#method-1-using-the-web-admin)
    - [METHOD 2: Using the MQTT Messaging API](#method-2-using-the-mqtt-messaging-api)

___
>>>>>>> caa53494

### METHOD 1: Using the Web Admin
1. Open the [Web Admin](http://localhost:8080/web-admin) and confirm that your H1000 sensor 
is connected. This can be seen on the [Dashboard](http://localhost:8080/web-admin/dashboard.html) 
page or the [Sensors](http://localhost:8080/web-admin/sensors-main.html) page.  You can navigate between 
the different pages by using the menu button found at the top left of each page.

<<<<<<< HEAD
    The cluster configuration file can be found at __~/projects/rsp-sw-toolkit-gw/examples/use-cases/retail/h1000/retail_cluster_config.json__.

    The cluster ID (FittingRoomsCluster) will be displayed.  If you click on the cluster ID name, you should see the values that you set in the cluster configuration file.

    ![Cluster_Config_Upload_Button](../../resources/retail_H1000_cluster_after_load.png)  
    __TROUBLESHOOTING:  If your Cluster Config page does not look like the image above then:__
    - Verify you successfully loaded the behavior file in the previous step.
    - Verify your cluster config file is valid.
        - Ensure your cluster config file has proper JSON formatting using the [JSON Linting tool](https://jsonlint.com/).
        - Make sure the values for the Sensor IDs follow the "RSP-XXXXXX" [naming convention](#sensor_naming).
        - Make sure to capitalize the word "EXIT" for the EXIT personality.
        - Make sure the only differences between your cluster config file and the [sample seen above](#sample_cluster) are your Sensor IDs.
    - Try maximizing your browser window.
<br/><br/>
6. On the [Scheduler](http://localhost:8080/web-admin/scheduler.html) page, start the sensor reading 
according to the cluster configuration by pressing the __FROM_CONFIG__ button.

    ![Scheduler_From_Config_Button](../../resources/Scheduler_From_Configv2.png)
    
    The __Cluster Id__, __Behavior__ name and __Sensor__ ID will be displayed on the page (see image below).

    ![Scheduler_After_Confile_File_Load](../../resources/retail_H1000_scheduler_from_config_after_load.png)
=======
    ![Nav_Menu_Button](../../resources/common_images/RSP_Controller_WebAdmin_Dashboard_Nav.png)
<br/><br/>
2. On the [Scheduler](http://localhost:8080/web-admin/scheduler.html) page, stop the sensor from reading 
tags by pressing the __INACTIVE__ button.

    ![Scheduler_Inactive_Button](../../resources/common_images/RSP_Controller_WebAdmin_Scheduler_Inactivate.png)
<br/><br/>
3. On the [Inventory](http://localhost:8080/web-admin/inventory-main.html) page, press the __Unload__ button 
to clear out all previous tag history to start a clean session.

    ![Inventory_Unload_Button](../../resources/common_images/RSP_Controller_WebAdmin_Inventory_Unload.png)
<br/><br/>
4. On the [Behaviors](http://localhost:8080/web-admin/behaviors.html) page, use the __Upload From File__
button to upload all of the use case behaviors to the RSP Controller.  The behavior file can be found in the __~/projects/rsp-sw-toolkit-gw/examples/use-cases/retail/h1000/__ directory.  The required file is __behavior_PORTS_2.json__.  
    ![Behaviors_Upload_Button](../../resources/common_images/RSP_Controller_WebAdmin_Behavior_Upload.png)
 
    __NOTE:__  This file __MUST__ be loaded to the RSP Controller __BEFORE__ the cluster configuration file 
    because the cluster configuration file references this behavior id, and the behavior must already be known by the 
    RSP Controller. Otherwise the loading of the cluster configuration file will fail validation.  

    Your list of behaviors should now include __"behavior_PORTS_2"__:
    
    ![Behaviors_after_load](../../resources/common_images/RSP_Controller_WebAdmin_Behavior_behavior_PORTS_2_Uploaded.png)
<br/><br/>
5. On the [Cluster Config](http://localhost:8080/web-admin/cluster-config.html) page, use the __Upload From File__ button to upload the __EDITED__ cluster configuration file (see the [Cluster Configuration section](#cluster-configuration)).

    ![Cluster_Config_Upload_Button](../../resources/common_images/RSP_Controller_WebAdmin_Cluster_Upload.png)

    The cluster configuration file can be found at __~/projects/rsp-sw-toolkit-gw/examples/use-cases/retail/h1000/retail_cluster_config.json__.

    The cluster ID (FittingRoomsCluster) will be displayed.  If you click on the cluster ID name, you should see the values that you set in the cluster configuration file.

    ![Cluster_Config_Upload_Button](../../resources/retail/h1000/cluster_after_load.png)  
    __TROUBLESHOOTING:  If your Cluster Config page does not look like the image above then:__
    - Verify you successfully loaded the behavior file in the previous step.
    - Verify your cluster config file is valid.
        - Ensure your cluster config file has proper JSON formatting using the [JSON Linting tool](https://jsonlint.com/).
        - Make sure the values for the Sensor IDs follow the "RSP-XXXXXX" [naming convention](#sensor_naming).
        - Make sure to capitalize the word "EXIT" for the EXIT personality.
        - Make sure the only differences between your cluster config file and the [sample seen above](#sample_cluster) are your Sensor IDs.
    - Try maximizing your browser window.
<br/><br/>
6. On the [Scheduler](http://localhost:8080/web-admin/scheduler.html) page, start the sensor reading 
according to the cluster configuration by pressing the __FROM_CONFIG__ button.

    ![Scheduler_From_Config_Button](../../resources/common_images/RSP_Controller_WebAdmin_Scheduler_FromConfig.png)
    
    The __Cluster Id__, __Behavior__ name and __Sensor__ ID will be displayed on the page (see image below).

    ![Scheduler_After_Confile_File_Load](../../resources/retail/h1000/scheduler_after_load.png)
>>>>>>> caa53494
<br/><br/>
7. On the [Sensors](http://localhost:8080/web-admin/sensors-main.html) page, confirm that the sensor has 
been configured as specified in the cluster configuration file (has the correct behavior, facility, personality, 
and aliases) and is reading tags.  Your sensor page should look like the following except with your respective sensor ID.

<<<<<<< HEAD
    ![Sensor_After_Confile_File_Load](../../resources/retail_H1000_sensors_after_cluster.png)
  
     ![Sensor_Connected_Icon](../../resources/Sensor_Connected_Icon_vsm.png) Connected  
     ![Sensor_NotConnected_Icon](../../resources/Sensor_Disconnected_Icon_vsm.png)  Disconnected  
     ![Sensor_Reading_Icon](../../resources/Sensor_Reading_Icon_vsm.png)  Reading tags
=======
    ![Sensor_After_Config_File_Load](../../resources/retail/h1000/sensors_after_load.png)
  
     ![Sensor_Connected_Icon](../../resources/common_images/sensor_icon_connected.png) Connected  
     ![Sensor_NotConnected_Icon](../../resources/common_images/sensor_icon_disconnected.png)  Disconnected  
     ![Sensor_Reading_Icon](../../resources/common_images/sensor_icon_reading.png)  Reading tags
>>>>>>> caa53494
   
   __TROUBLESHOOTING:  If your sensor page does not look like the image above then:__
     - __Make sure the cluster configuration file is valid.  Check the steps you performed in the [Configure / Control the Intel&reg; RSP Controller Application](#configure--control-the-intel-rsp-controller-application) section.__
     - __Check the steps you performed in the [METHOD 1: Using the Web Admin](#method-1-using-the-web-admin)__
     - __Check our [Frequently Asked Questions](https://01.org/rsp-sw-toolkit/faq-0)__  

8. Navigate to the [Inventory](http://localhost:8080/web-admin/inventory-main.html) page which can be used 
to monitor tag reads and states.
<br/><br/>
9. Continue to the [Observe Tag Events section](#observe-tag-events).
___

### METHOD 2: Using the MQTT Messaging API
<<<<<<< HEAD
1. Edit the mqtt_set_cluster_config.json (located at __~/projects/rsp-sw-toolkit-gw/examples/use-cases/retail/h1000/__) replacing "CONTENTS_OF_CLUSTER_CONFIG_GO_HERE" with the contents of the edited retail_cluster_config.json file.  Save and close your file.  

    (Optional) Now that the file is complete, it would be a good idea to pass the contents of the file through a JSON linter (such as https://jsonlint.com/, which is a convenient online JSON linting tool) to ensure your file has proper JSON formatting. 

2. Open a new terminal window and subscribe to the RSP Controller's command response topic in order to monitor the 
command responses.
=======
1. Edit the __mqtt_set_cluster_config.json__ file  __(located at ~/projects/rsp-sw-toolkit-gw/examples/use-cases/retail/h1000/)__ replacing __CONTENTS_OF_CLUSTER_CONFIG_GO_HERE__ with the contents of your edited __retail_cluster_config.json file__ (Make sure you completed the [Cluster Configuration](#cluster-configuration) section).   

    Copy and paste the contents of the mqtt_set_cluster_config.json file through a JSON linter (such as https://jsonlint.com/) to ensure your file has proper JSON formatting. 

    Save and close the __mqtt_set_cluster_config.json__ file. 

2. Open a terminal window and subscribe to the RSP Controller's command response topic in order to monitor the 
command responses.  For the purposes of this exercise, we will call this the __"Response Terminal"__.
>>>>>>> caa53494
    ```bash
    #-- monitor the rpc command responses
    mosquitto_sub -t rfid/controller/response
    ```

<<<<<<< HEAD
3. Open another new terminal to send JsonRPC commands over MQTT to configure and control the RSP Controller.  __Make sure you do step #2 above to monitor the command response status when you execute these commands.__
=======
3. Open another terminal to send JSON-RPC commands over MQTT to configure and control the RSP Controller.  For the purposes of this exercise, we will call this the __"Command Terminal"__.
>>>>>>> caa53494
    ```bash
    #-- change directory to the examples folder 
    #-- so the example commands work correctly
    cd ~/projects/rsp-sw-toolkit-gw/examples
<<<<<<< HEAD
    
    #-- stop the scheduler
    mosquitto_pub -t rfid/controller/command -f api/upstream/scheduler_set_run_state_request_INACTIVE.json
    
    #-- unload the current inventory
    mosquitto_pub -t rfid/controller/command -f api/upstream/inventory_unload_request.json
    
    #-- load behavior specific to this exercise
    #-- (lowered power levels as sensors are likely to be interfering)
    mosquitto_pub -t rfid/controller/command -f use-cases/retail/h3000/mqtt_set_behavior.json
    
    #-- load (set) the cluster configuration
    mosquitto_pub -t rfid/controller/command -f use-cases/retail/h3000/mqtt_set_cluster_config.json
    
    #-- activate the scheduler in custom configuration mode
    mosquitto_pub -t rfid/controller/command -f api/upstream/scheduler_set_run_state_request_FROM_CONFIG.json
=======
>>>>>>> caa53494
    ```

4. Inactivate the sensors by stopping the RSP Controller Scheduler.<br>
   Execute the following in the __Command Terminal__:
   ```bash
   #-- stop the scheduler
   mosquitto_pub -t rfid/controller/command -f api/upstream/scheduler_set_run_state_request_INACTIVE.json
   ```

   You should see the following output in the __Response Terminal__:
   ```bash
   {"jsonrpc":"2.0","id":"24","result":{"run_state":"INACTIVE","available_states":["INACTIVE","ALL_ON","ALL_SEQUENCED","FROM_CONFIG"],"clusters":[]}}
   ```

   RSP Sensor(s) LED indicator should show solid yellow color.

4. Unload the inventory data.<br>
   Execute the following in the __Command Terminal__:
   ```bash
   #-- unload the current inventory
   mosquitto_pub -t rfid/controller/command -f api/upstream/inventory_unload_request.json
   ```

   You should see the following output in the __Response Terminal__:
   ```bash
   {"jsonrpc":"2.0","id":"16","result":null}
   ```

5. Load the rfid behavior settings specific to this exercise.<br>
   Execute the following in the __Command Terminal__:
   ```bash
   #-- (lowered power levels as sensors are likely to be interfering)
   mosquitto_pub -t rfid/controller/command -f use-cases/retail/h1000/mqtt_set_behavior.json
   ```

   You should see the following output in the __Response Terminal__:
   ```bash
   {"jsonrpc":"2.0","id":"1","result":[{"id":"behavior_PORTS_2","operation_mode":"NonContinuous","link_profile":1,"power_level":18.0,"selected_state":"Any","session_flag":"S0","target_state":"A","q_algorithm":"Dynamic","fixed_q_value":10,"start_q_value":7,"min_q_value":3,"max_q_value":15,"retry_count":0,"threshold_multiplier":2,"dwell_time":1000,"inv_cycles":0,"toggle_target_flag":false,"repeat_until_no_tags":false,"perform_select":false,"perform_post_match":false,"filter_duplicates":false,"auto_repeat":false,"delay_time":0,"toggle_mode":"OnInvCycle"}]}
   ```

6. Load (set) the cluster configuration.<br>
   Execute the following in the __Command Terminal__:
   ```bash
   #-- load (set) the cluster configuration
   mosquitto_pub -t rfid/controller/command -f use-cases/retail/h1000/mqtt_set_cluster_config.json
   ```

   You should see the following output in the __Response Terminal__:
   ```bash
    {"jsonrpc":"2.0","id":"4","result":{"id":"RetailUseCaseClusterConfigExample","clusters":[{"id":"FittingRoomsCluster","personality":"EXIT","facility_id":"Retail_Store_8402","aliases":["FittingRoom1","FittingRoom2"],"behavior_id":"behavior_PORTS_2","sensor_groups":[["RSP-150659"]],"tokens":[]}]}}
   ```

7. Activate the scheduler in to utilize the settings in the cluster configuraiton.<br>
   Execute the following in the __Command Terminal__:
   ```bash
   #-- activate the scheduler in custom configuration mode
   mosquitto_pub -t rfid/controller/command -f api/upstream/scheduler_set_run_state_request_FROM_CONFIG.json
   ```

   You should see the following output in the __Response Terminal__:
   ```bash
   {"jsonrpc":"2.0","id":"24","result":{"run_state":"FROM_CONFIG","available_states":["INACTIVE","ALL_ON","ALL_SEQUENCED","FROM_CONFIG"],"clusters":[{"id":"FittingRoomsCluster","personality":null,"facility_id":null,"aliases":[],"behavior_id":"behavior_PORTS_2","sensor_groups":[],"tokens":[]}]}}
   ```
   RSP Sensor(s) LED indicator will show solid blue or blinking blue color when reading rfid tags.

   __TROUBLESHOOTING:__  
    - If you see an error message when you try to execute any of the commands than:
        - Verify you are in the correct path or directory.  By default, the sample commands are located in the ~/projects/rsp-sw-toolkit-gw/examples directory.  Your directory may differ if you selected a different location.
        - Verify the command was entered correctly.
       
    - If you see an error in the response message (i.e. UNKNOWN error or PARSE_ERROR) or the response message does not match the examples above, verify your mqtt_set_cluster_config.json and mqtt_set_behavior.json files are valid.
        - Make sure your modified cluster configuration file is correct and the JSON format is valid.  See the [Cluster Configuration](#cluster-configuration) section.
        - Ensure you edited the mqtt_set_cluster_config.json file as described in [step 1](#method-2-using-the-mqtt-messaging-api).
  

8. Continue to the [Observe Tag Events section](#observe-tag-events).

___

## Observe Tag Events
<<<<<<< HEAD
Open a new terminal window and subscribe to the RSP Controller events MQTT topic in order to monitor 
=======
1.  Open a terminal window and subscribe to the RSP Controller events MQTT topic in order to monitor 
>>>>>>> caa53494
tag events as produced by the RSP Controller.

    ```bash
    #-- monitor the upstream events topic
    mosquitto_sub -t rfid/controller/events
    ```

<<<<<<< HEAD
__NOTE:__  All of the output seen below is based on the default values from the included configuration files.  
If you changed the default values, your results may differ slightly.  In addition to inventory events, you will see "heartbeat" messages.  You can ignore those for now.

1. ### Tag arrivals in the first fitting room
=======
    __NOTE:__  All of the output seen below is based on the default values from the included configuration files.  
If you changed the default values, your results may differ slightly.

2. ### Tag arrivals in the first fitting room
>>>>>>> caa53494
    At this point, remove your two tags from hiding and place them nearby one of the two antennas. When the tags 
    are read initially, an arrival event will be generated on the rfid/controller/events topic for each tag. 
    Verify from the Web Admin 
    [inventory](http://localhost:8080/web-admin/inventory-main.html) page that the tags are now EXITING
    and the location is at the first antenna's alias (either FittingRoom1 or FittingRoom2).

    Verify the receipt of the MQTT event message.
<<<<<<< HEAD
    ![Retail H1000 Output 1](../../resources/Retail_H1000_Out_1.png)
=======
    ![Retail H1000 Output 1](../../resources/retail/h1000/out_1.png)
>>>>>>> caa53494
    ```json
    {
      "jsonrpc": "2.0",
      "method": "inventory_event",
      "params": {
        "sent_on": 1559867406651,
        "device_id": "intel-acetest",
        "data": [
          {
            "facility_id": "Retail_Store_8402",
            "epc_code": "303530C29C000000F0006B12",
            "tid": null,
            "epc_encode_format": "tbd",
            "event_type": "arrival",
            "timestamp": 1559867406524,
            "location": "FittingRoom1"
          }, {
            "facility_id": "Retail_Store_8402",
            "epc_code": "303530C29C000000F0006B14",
            "tid": null,
            "epc_encode_format": "tbd",
            "event_type": "arrival",
            "timestamp": 1559867406337,
            "location": "FittingRoom1"
          }
        ]
      }
    }
    ```

    If you do not see the expected event, please confirm that
    - The cluster file was edited properly with the correct sensor ID (see the [Cluster Configuration 
    section](#cluster-configuration))
    - The cluster file was uploaded correctly
    - The scheduler is using that cluster configuration

2. ### Tag departure from first fitting room
    Now take one of the tags at the first antenna and hide it again such that it can't be seen by either 
    antenna. After the departure threshold time limit has passed (default being 30 seconds), a departed 
    event should be generated for the tag that was removed.  From the 
    [inventory](http://localhost:8080/web-admin/inventory-main.html) page, confirm that the tag state of 
    the removed tag has changed to DEPARTED_EXIT.

    Verify the receipt of the MQTT event message.
<<<<<<< HEAD
    ![Retail H1000 Output 2](../../resources/Retail_H1000_Out_2.png)
=======
    ![Retail H1000 Output 2](../../resources/retail/h1000/out_2.png)
>>>>>>> caa53494
    ```json  
    {
      "jsonrpc": "2.0",
      "method": "inventory_event",
      "params": {
        "sent_on": 1559867429368,
        "device_id": "intel-acetest",
        "data": [
          {
            "facility_id": "Retail_Store_8402",
            "epc_code": "303530C29C000000F0006B12",
            "tid": null,
            "epc_encode_format": "tbd",
            "event_type": "departed",
            "timestamp": 1559867428762,
            "location": "FittingRoom1"
          }
        ]
      }
    }
    ```

3. ### Tag moves from one fitting room to the other
    Now take the tag that remains near the antenna and move it to the other antenna.  Since these antennas 
    are in the same facility, a moved event will be generated. It may take a few moments for the event to 
    be generated as the algorithm uses time-weighted RSSI averages to determine tag location. From the 
    [inventory](http://localhost:8080/web-admin/inventory-main.html) page, confirm that the tag's location 
    has changed to the other fitting room.

    Verify the receipt of the MQTT event message.
<<<<<<< HEAD
    ![Retail H1000 Output 3](../../resources/Retail_H1000_Out_3.png)
=======
    ![Retail H1000 Output 3](../../resources/retail/h1000/out_3.png)
>>>>>>> caa53494
    ```json  
    {
      "jsonrpc": "2.0",
      "method": "inventory_event",
      "params": {
        "sent_on": 1559867488229,
        "device_id": "intel-acetest",
        "data": [
          {
            "facility_id": "Retail_Store_8402",
            "epc_code": "303530C29C000000F0006B14",
            "tid": null,
            "epc_encode_format": "tbd",
            "event_type": "moved",
            "timestamp": 1559867487834,
            "location": "FittingRoom2"
          }
        ]
      }
    }
    ```

4. ### Tag departure from the second fitting room
    Now take that remaining tag and hide it such that it can't be seen by either antenna.  Aagain, 
    after the departure threshold time limit has passed, a departed event should be generated for 
    the tag that was removed. From the [inventory](http://localhost:8080/web-admin/inventory-main.html) 
    page, confirm that the tag state of the removed tag has changed to DEPARTED_EXIT.

    Verify the receipt of the MQTT event message.
<<<<<<< HEAD
    ![Retail H1000 Output 4](../../resources/Retail_H1000_Out_4.png)
=======
    ![Retail H1000 Output 4](../../resources/retail/h1000/out_4.png)
>>>>>>> caa53494
    ```json  
    {
      "jsonrpc": "2.0",
      "method": "inventory_event",
      "params": {
        "sent_on": 1559867527713,
        "device_id": "intel-acetest",
        "data": [
          {
            "facility_id": "Retail_Store_8402",
            "epc_code": "303530C29C000000F0006B14",
            "tid": null,
            "epc_encode_format": "tbd",
            "event_type": "departed",
            "timestamp": 1559867494569,
            "location": "FittingRoom2"
          }
        ]
      }
    }
    ```

## Summary
<<<<<<< HEAD
![GoldStar](../../resources/goldstar-sm.png) Congratulations!  You have completed this tutorial that demonstrates how to configure the Intel&reg; RSP solution for a typical retail deployment.

By applying the cluster configuration setting, you should have seen how to track a tag across various locations and how it generates different events.  You should now have the knowledge and ability to scale for a larger deployment by adding additional sensors. 

### Next Steps
=======
![GoldStar](../../resources/common_images/goldstar-sm.png) Congratulations!  You have completed this tutorial that demonstrates how to configure the Intel&reg; RSP solution for a typical QSR deployment.

By applying the cluster configuration setting, you should have seen how to track a tag across various locations and how it generates different events.  You should now have the knowledge and ability to scale for a larger deployment by adding additional sensors. 

## Next Steps
>>>>>>> caa53494
- [Start a clean session](#starting-a-clean-session) and try a different method to configure the RSP Controller:  
  - [METHOD 1: Using the Web Admin](#method-1-using-the-web-admin)  
  - [METHOD 2: Using the MQTT Messaging API](#method-2-using-the-mqtt-messaging-api)  
- Additional information is available in the [Intel&reg; RSP Get Started Guide Next Steps section](https://software.intel.com/en-us/get-started-with-intel-rfid-sensor-platform-on-linux-next-steps)

## Starting a Clean Session
If you would like to start another use case, try another configuration method, or would like to run 
your own scenario, than you will want to start with a clean session for the RSP Controller so that 
old data and configurations do not pollute your next exercise.  In order to do this, follow these steps:

1. Stop the RSP Controller.  If you used the installer to install the RSP Controller, and you used 
the native installation (non-Docker method), than simply press Ctrl+C in the terminal window where 
you ran the installer script.

2. Run the following commands to clear out the old data and configurations
    ```bash
    cd ~/deploy/rsp-sw-toolkit-gw/cache/
    rm -rf *.json

    cd ~/deploy/rsp-sw-toolkit-gw/config/behaviors/
    rm -rf behavior_PORTS_*
    ```

3. Start the RSP Controller by running the following commands
    ```bash
    cd ~/deploy/rsp-sw-toolkit-gw/
    ./run.sh
    ```

Now you should have a clean session from which you can run any new scenario without worry of data 
or configuration pollution.<|MERGE_RESOLUTION|>--- conflicted
+++ resolved
@@ -13,20 +13,6 @@
     - [METHOD 2: Using the MQTT Messaging API](#method-2-using-the-mqtt-messaging-api)
 5. [Observe Tag Events](#observe-tag-events)
 6. [Summary](#summary)
-<<<<<<< HEAD
-6. [Starting a Clean Session](#starting-a-clean-session)
-
-## Goals  
-- Manage a deployment with two separate fitting rooms, using one H1000 sensor and two antennas
-  - This will be done by assigning a different alias to each antenna port
-- Know when tagged items come into either fitting room
-- Know the location of a tagged item (sensor and facility)
-  - This will be done by setting a facility for the sensor and the aliases for the antenna ports
-- Know when items potentially move between the fitting rooms
-  - Using different aliases for the different antennas will generate events when tags move between them
-- Know when items leave either fitting room
-  - This will be done by setting the personality of the sensor to EXIT to determine tag departures
-=======
 7. [Next Steps](#next-steps)
 8. [Starting a Clean Session](#starting-a-clean-session)
 
@@ -40,16 +26,11 @@
   - Using different aliases for the different antennas will generate events when tags move between them.
 - Know when items leave either fitting room.
   - This will be done by setting the personality of the sensor to EXIT to determine tag departures.
->>>>>>> caa53494
   
 __By the end of the example, you will be able to track tags as they move in and out of the different 
 fitting rooms.__
 
-<<<<<<< HEAD
-![Retail H1000 Use Case](../../resources/Retail_H1000v2a.PNG)
-=======
 ![Retail H1000 Use Case](../../resources/retail/h1000/3dStore_image1.png)
->>>>>>> caa53494
 
 ## Prerequisites
 1. You have an [H1000 DevKit](https://www.atlasrfidstore.com/intel-rsp-h1000-rfid-reader-development-kit/), 
@@ -57,23 +38,6 @@
     - You will need 1 H1000 sensor device connected with 2 antennas.  Designate one antenna as "Fitting Room 1" and the second antenna as "Fitting Room 2" (see image above).  It may be helpful to label them so you can easily reference them later in this tutorial.
 
 2. You have completed the setup described in the 
-<<<<<<< HEAD
-[Get Started Guide](https://software.intel.com/en-us/get-started-with-intel-rfid-sensor-platform-on-linux).
-
-3. The Intel&reg; RSP Controller application (hereafter referred to as RSP Controller) is [running](https://software.intel.com/en-us/get-started-with-intel-rfid-sensor-platform-on-linux-run-the-intel-rfid-sensor-platform-controller-application).
-
-4. The H1000 sensor (with two antennas attached to the first two antenna ports) is connected to the RSP Controller.    
-![port numbers](../../resources/H1000_PortsLabeled50x.png)
-
-5. Select two RFID tags that are labeled with their value (see image below).  __Place those tags under your computer.__    
-![sample tag](../../resources/sample_tagx50a.png)
-
-6. Remove all other tags from the room.  
-
-7. <div id="phys_setup"></div>The antennas need to be positioned in an optimal setting.  Face them away from each other, point them in different directions, and space them at least 3-5 feet apart (see image below).
-
-    ![H1000 Physical Setup](../../resources/H1000_Physical_Setup.png)
-=======
 [Get Started with Intel® RFID Sensor Platform on Linux* Guide](https://software.intel.com/en-us/get-started-with-intel-rfid-sensor-platform-on-linux).
 
 3. The Intel&reg; RSP Controller application (hereafter referred to as RSP Controller) is [running](https://software.intel.com/en-us/get-started-with-intel-rfid-sensor-platform-on-linux-run-the-intel-rfid-sensor-platform-controller-application).
@@ -89,16 +53,11 @@
 7. <div id="phys_setup"></div>The antennas need to be positioned in an optimal setting.  Face them away from each other, point them in different directions, and space them at least 3-5 feet apart (see image below).
 
     ![H1000 Physical Setup](../../resources/common_images/H1000_Physical_Setup.png)
->>>>>>> caa53494
 
 ## Terminology and Concepts
 | Term | Definition |
 | :------ | :------ |
-<<<<<<< HEAD
-| Sensor/Device ID | This is the unique identifier for each sensor.  The ID consists of "__RSP-__" followed by the last 6 characters of that sensor's MAC address.  The MAC Address is located on the sensor's label.  Based on the following image, the sensor ID would be RSP-1508e4.  ![Hx000 MAC](../../resources/Hx000-MAC-75.jpg) |
-=======
 | Sensor/Device ID | This is the unique identifier for each sensor.  The ID consists of "__RSP-__" followed by the last 6 characters of that sensor's MAC address.  The MAC Address is located on the sensor's label.  Based on the following image, the sensor ID would be RSP-1508e4.  ![Hx000 MAC](../../resources/common_images/sensor_mac.png) |
->>>>>>> caa53494
 | Personality | This is an optional attribute that can be assigned to the sensors. It is utilized by the RSP Controller to generate specific types of tag events. |
 | Alias | An alias can be used to identify a specific sensor/antenna-port combination.  This tuple is used to identify the location of tags in the inventory. The alias allows you to give meaningful names (like BackStock or FittingRoom1) for the locations as opposed to using sensor and antenna IDs.  The default value is the sensor ID followed by a hyphen followed by the antenna port number, for example RSP-1508e4-0. |
 | Facility | This is used to define zones that consist of one or more sensors.  A typical deployment/location/store will be configured as one facility. |
@@ -111,15 +70,6 @@
 
 
 ## Configure / Control the Intel&reg; RSP Controller Application
-<<<<<<< HEAD
-To configure and use the RSP Controller, one of the main components is the cluster configuration file.  The cluster configuration
-file specifies: 
-- How sensors should be grouped together
-- The facility(ies) to be used
-- What aliases should be assigned to the sensors' antenna ports (for unique/custom location reporting using meaningful names)
-- Which personalities (if any) should be assigned to the sensors
-- Which behavior settings should be used
-=======
 To configure and use the RSP Controller, one of the main components is the cluster configuration file.  The cluster configuration file specifies: 
 - How sensors should be grouped together.
 - The facility(ies) to be used.
@@ -128,89 +78,9 @@
 - Which behavior settings should be used.
 
 __The cluster configuration file enables you to scale large deployments efficiently and quickly.__
->>>>>>> caa53494
-
-__The cluster configuration file enables you to scale large deployments efficiently and quickly.__
 
 ### Cluster Configuration
 You will need to edit the __retail_cluster_config.json__ file __(located at ~/projects/rsp-sw-toolkit-gw/examples/use-cases/retail/h1000/)__ with new values to set up this use case: we want a single facility; two different aliases, one for each antenna (FittingRoom1 and FittingRoom2); an EXIT personality for the sensor; and the appropriate behavior.
-<<<<<<< HEAD
-
-![Retail H1000 Use Case](../../resources/Retail_H1000v2b.PNG)
-
-1. Open the __retail_cluster_config.json__ file __(located at ~/projects/rsp-sw-toolkit-gw/examples/use-cases/retail/h1000/)__ in your favorite editor.  You will see that the file is JSON formatted and consists of a cluster configuration ID and a list of clusters.  You will need to insert the appropriate values for each cluster.
-
-2. Edit the various fields to configure the clusters.  The following steps explain each line of the cluster:  
-    1. __id__: This is a unique ID used to identify the cluster group.  In this use case we will create one cluster to encompass both fitting rooms, similar to what you see below.  You can keep the existing default value from the sample cluster file.  
-      [![cluster_id](../../resources/retail_h1000_cluster_config_id.png)](../../resources/retail_h1000_cluster_config_filled.json)
-
-    2. __personality__: Since we want to know when tags leave any of our locations in this cluster, we want to set the personality to EXIT.  This will generate a "departed" event whenever a tag is removed from any of the locations.
-      [![cluster_personality](../../resources/retail_h1000_cluster_config_personality.png)](../../resources/retail_h1000_cluster_config_filled.json)
-
-    3. __facility_id__: For most purposes, just a single facility is needed to encompass a deployment at a store.  We will set the facility_id to __Retail_Store_8402__ for our cluster.
-      [![cluster_facility](../../resources/retail_h1000_cluster_config_facility.png)](../../resources/retail_h1000_cluster_config_filled.json)
-
-    4. __aliases__: This attribute is used for setting meaningful names for locations.  In this use case, we're looking to set two locations: the FittingRoom1 location, and the FittingRoom2 location.  We'll assign the antenna hooked up to the first port to be the FittingRoom1 location, and the antenna hooked up to the second port to be the FittingRoom2 location.  
-
-        __NOTE: The order of the aliases matters.  The first alias will get assigned to the antenna hooked up to the first port, the second alias will be assigned to the antenna hooked up to the second port, etc.  If a value is not specified for a port, then the default alias is used (see the "Alias" term in the [Terminology and Concepts section](#terminology-and-concepts)).__  
-        [![cluster_aliases](../../resources/retail_h1000_cluster_config_aliases.png)](../../resources/retail_h1000_cluster_config_filled.json)
-
-    5. __behavior_id__: Behaviors are used to configure the low level RFID settings (Sensor Power Level, Session Flag, Singulation Algo, Dwell Time, etc.).  The RSP Controller comes with some preset behavior files, but for this use-case, we will use a custom one by setting the behavior_id for the cluster to __behavior_PORTS_2__.    
-        [![cluster_behavior](../../resources/retail_h1000_cluster_config_behavior.png)](../../resources/retail_h1000_cluster_config_filled.json)
-        
-    6. __sensor_groups__: This is where you identify which specific sensors are grouped together.  These sensor groups will be governed by the settings that we just configured in the cluster.  All sensors in each group will run at the same time.  If there are multiple sensor groups per cluster, each group will run sequentially.  In a large deployment, you may have many sensors that could interfere with each other (they cover the same area, they are facing each other, etc.).  You can place them in different groups so that they aren't running at the same time.<br/><br/><div id="sensor_naming"></div>
-      In this use-case, we will have one sensor group with a single sensor in it.  __You will need to use your actual sensor's ID in order for the controller application to function properly.__  To find the sensor ID of your sensor, see the label on the back of your sensor (see image below):<br/><br/>
-      ![Sensor_Id_Image](../../resources/sensor_idx75.png)<br/>
-      __NOTE: Sensor ID = "RSP-XXXXXX" where XXXXXX is the last six characters of the device MAC address.  The last six characters can only consist of numeric values zero through nine and alpha characters A through F [0-9,A-F].  See image above.__<br/><br/><div id="sample_cluster"></div> 
-      If done correctly, your cluster configuration file should now look like the following, except with your correct sensor ID:  
-        [![cluster_sensor](../../resources/retail_h1000_cluster_config_sensor.png)](../../resources/retail_h1000_cluster_config_filled.json)
-
-3. (Optional) Now that the file is complete, it would be a good idea to pass the contents of the file through a JSON linter (such as https://jsonlint.com/, which is a convenient online JSON linting tool) to ensure your file has proper JSON formatting.
-
-4. Save and close the updated cluster configuration file.
-
-5. (Optional) This would be a good time to label your physical antennas with the aliases that you set in the cluster configuration file.  This makes it easier to follow and understand the output when you go through the tag movement/tracking exercise.
-
-6. Choose one of the following methods to configure the RSP Controller. Each method will accomplish 
-the same configuration tasks.
-
-    - [METHOD 1: Using the Web Admin](#method-1-using-the-web-admin)
-    - [METHOD 2: Using the MQTT Messaging API](#method-2-using-the-mqtt-messaging-api)
-
-___
-
-### METHOD 1: Using the Web Admin
-1. Open the [Web Admin](http://localhost:8080/web-admin) and confirm that your H1000 sensor 
-is connected. This can be seen on the [Dashboard](http://localhost:8080/web-admin/dashboard.html) 
-page or the [Sensors](http://localhost:8080/web-admin/sensors-main.html) page.  You can navigate between 
-the different pages by using the menu button found at the top left of each page.
-
-    ![Nav_Menu_Button](../../resources/Nav_Menu.png)
-<br/><br/>
-2. On the [Scheduler](http://localhost:8080/web-admin/scheduler.html) page, stop the sensor from reading 
-tags by pressing the __INACTIVE__ button.
-
-    ![Scheduler_Inactive_Button](../../resources/Scheduler_Inactive.png)
-<br/><br/>
-3. On the [Inventory](http://localhost:8080/web-admin/inventory-main.html) page, press the __Unload__ button 
-to clear out all previous tag history to start a clean session.
-
-    ![Inventory_Unload_Button](../../resources/Inventory_Unload.png)
-<br/><br/>
-4. On the [Behaviors](http://localhost:8080/web-admin/behaviors.html) page, use the __Upload From File__
-button to upload all of the use case behaviors to the RSP Controller.  The behavior file can be found in the __~/projects/rsp-sw-toolkit-gw/examples/use-cases/retail/h1000/__ directory.  The required file is __behavior_PORTS_2.json__.  
-    ![Behaviors_Upload_Button](../../resources/Behaviors_Upload.png)
- 
-    __NOTE:__  This file __MUST__ be loaded to the RSP Controller __BEFORE__ the cluster configuration file 
-    because the cluster configuration file references this behavior id, and the behavior must already be known by the 
-    RSP Controller. Otherwise the loading of the cluster configuration file will fail validation.  
-
-    Your list of behaviors should now include "behavior_PORTS_2":
-    
-    ![Behaviors_after_load](../../resources/retail_H1000_behaviors_after_load.png)
-<br/><br/>
-5. On the [Cluster Config](http://localhost:8080/web-admin/cluster-config.html) page, use the __Upload From File__ button to upload the __EDITED__ cluster configuration file (see the [Cluster Configuration section](#cluster-configuration)).
-=======
 
 ![Retail H1000 Use Case](../../resources/retail/h1000/3dStore_image2.png)
 
@@ -254,7 +124,6 @@
     - [METHOD 2: Using the MQTT Messaging API](#method-2-using-the-mqtt-messaging-api)
 
 ___
->>>>>>> caa53494
 
 ### METHOD 1: Using the Web Admin
 1. Open the [Web Admin](http://localhost:8080/web-admin) and confirm that your H1000 sensor 
@@ -262,30 +131,6 @@
 page or the [Sensors](http://localhost:8080/web-admin/sensors-main.html) page.  You can navigate between 
 the different pages by using the menu button found at the top left of each page.
 
-<<<<<<< HEAD
-    The cluster configuration file can be found at __~/projects/rsp-sw-toolkit-gw/examples/use-cases/retail/h1000/retail_cluster_config.json__.
-
-    The cluster ID (FittingRoomsCluster) will be displayed.  If you click on the cluster ID name, you should see the values that you set in the cluster configuration file.
-
-    ![Cluster_Config_Upload_Button](../../resources/retail_H1000_cluster_after_load.png)  
-    __TROUBLESHOOTING:  If your Cluster Config page does not look like the image above then:__
-    - Verify you successfully loaded the behavior file in the previous step.
-    - Verify your cluster config file is valid.
-        - Ensure your cluster config file has proper JSON formatting using the [JSON Linting tool](https://jsonlint.com/).
-        - Make sure the values for the Sensor IDs follow the "RSP-XXXXXX" [naming convention](#sensor_naming).
-        - Make sure to capitalize the word "EXIT" for the EXIT personality.
-        - Make sure the only differences between your cluster config file and the [sample seen above](#sample_cluster) are your Sensor IDs.
-    - Try maximizing your browser window.
-<br/><br/>
-6. On the [Scheduler](http://localhost:8080/web-admin/scheduler.html) page, start the sensor reading 
-according to the cluster configuration by pressing the __FROM_CONFIG__ button.
-
-    ![Scheduler_From_Config_Button](../../resources/Scheduler_From_Configv2.png)
-    
-    The __Cluster Id__, __Behavior__ name and __Sensor__ ID will be displayed on the page (see image below).
-
-    ![Scheduler_After_Confile_File_Load](../../resources/retail_H1000_scheduler_from_config_after_load.png)
-=======
     ![Nav_Menu_Button](../../resources/common_images/RSP_Controller_WebAdmin_Dashboard_Nav.png)
 <br/><br/>
 2. On the [Scheduler](http://localhost:8080/web-admin/scheduler.html) page, stop the sensor from reading 
@@ -336,25 +181,16 @@
     The __Cluster Id__, __Behavior__ name and __Sensor__ ID will be displayed on the page (see image below).
 
     ![Scheduler_After_Confile_File_Load](../../resources/retail/h1000/scheduler_after_load.png)
->>>>>>> caa53494
 <br/><br/>
 7. On the [Sensors](http://localhost:8080/web-admin/sensors-main.html) page, confirm that the sensor has 
 been configured as specified in the cluster configuration file (has the correct behavior, facility, personality, 
 and aliases) and is reading tags.  Your sensor page should look like the following except with your respective sensor ID.
 
-<<<<<<< HEAD
-    ![Sensor_After_Confile_File_Load](../../resources/retail_H1000_sensors_after_cluster.png)
-  
-     ![Sensor_Connected_Icon](../../resources/Sensor_Connected_Icon_vsm.png) Connected  
-     ![Sensor_NotConnected_Icon](../../resources/Sensor_Disconnected_Icon_vsm.png)  Disconnected  
-     ![Sensor_Reading_Icon](../../resources/Sensor_Reading_Icon_vsm.png)  Reading tags
-=======
     ![Sensor_After_Config_File_Load](../../resources/retail/h1000/sensors_after_load.png)
   
      ![Sensor_Connected_Icon](../../resources/common_images/sensor_icon_connected.png) Connected  
      ![Sensor_NotConnected_Icon](../../resources/common_images/sensor_icon_disconnected.png)  Disconnected  
      ![Sensor_Reading_Icon](../../resources/common_images/sensor_icon_reading.png)  Reading tags
->>>>>>> caa53494
    
    __TROUBLESHOOTING:  If your sensor page does not look like the image above then:__
      - __Make sure the cluster configuration file is valid.  Check the steps you performed in the [Configure / Control the Intel&reg; RSP Controller Application](#configure--control-the-intel-rsp-controller-application) section.__
@@ -368,14 +204,6 @@
 ___
 
 ### METHOD 2: Using the MQTT Messaging API
-<<<<<<< HEAD
-1. Edit the mqtt_set_cluster_config.json (located at __~/projects/rsp-sw-toolkit-gw/examples/use-cases/retail/h1000/__) replacing "CONTENTS_OF_CLUSTER_CONFIG_GO_HERE" with the contents of the edited retail_cluster_config.json file.  Save and close your file.  
-
-    (Optional) Now that the file is complete, it would be a good idea to pass the contents of the file through a JSON linter (such as https://jsonlint.com/, which is a convenient online JSON linting tool) to ensure your file has proper JSON formatting. 
-
-2. Open a new terminal window and subscribe to the RSP Controller's command response topic in order to monitor the 
-command responses.
-=======
 1. Edit the __mqtt_set_cluster_config.json__ file  __(located at ~/projects/rsp-sw-toolkit-gw/examples/use-cases/retail/h1000/)__ replacing __CONTENTS_OF_CLUSTER_CONFIG_GO_HERE__ with the contents of your edited __retail_cluster_config.json file__ (Make sure you completed the [Cluster Configuration](#cluster-configuration) section).   
 
     Copy and paste the contents of the mqtt_set_cluster_config.json file through a JSON linter (such as https://jsonlint.com/) to ensure your file has proper JSON formatting. 
@@ -384,40 +212,16 @@
 
 2. Open a terminal window and subscribe to the RSP Controller's command response topic in order to monitor the 
 command responses.  For the purposes of this exercise, we will call this the __"Response Terminal"__.
->>>>>>> caa53494
     ```bash
     #-- monitor the rpc command responses
     mosquitto_sub -t rfid/controller/response
     ```
 
-<<<<<<< HEAD
-3. Open another new terminal to send JsonRPC commands over MQTT to configure and control the RSP Controller.  __Make sure you do step #2 above to monitor the command response status when you execute these commands.__
-=======
 3. Open another terminal to send JSON-RPC commands over MQTT to configure and control the RSP Controller.  For the purposes of this exercise, we will call this the __"Command Terminal"__.
->>>>>>> caa53494
     ```bash
     #-- change directory to the examples folder 
     #-- so the example commands work correctly
     cd ~/projects/rsp-sw-toolkit-gw/examples
-<<<<<<< HEAD
-    
-    #-- stop the scheduler
-    mosquitto_pub -t rfid/controller/command -f api/upstream/scheduler_set_run_state_request_INACTIVE.json
-    
-    #-- unload the current inventory
-    mosquitto_pub -t rfid/controller/command -f api/upstream/inventory_unload_request.json
-    
-    #-- load behavior specific to this exercise
-    #-- (lowered power levels as sensors are likely to be interfering)
-    mosquitto_pub -t rfid/controller/command -f use-cases/retail/h3000/mqtt_set_behavior.json
-    
-    #-- load (set) the cluster configuration
-    mosquitto_pub -t rfid/controller/command -f use-cases/retail/h3000/mqtt_set_cluster_config.json
-    
-    #-- activate the scheduler in custom configuration mode
-    mosquitto_pub -t rfid/controller/command -f api/upstream/scheduler_set_run_state_request_FROM_CONFIG.json
-=======
->>>>>>> caa53494
     ```
 
 4. Inactivate the sensors by stopping the RSP Controller Scheduler.<br>
@@ -498,11 +302,7 @@
 ___
 
 ## Observe Tag Events
-<<<<<<< HEAD
-Open a new terminal window and subscribe to the RSP Controller events MQTT topic in order to monitor 
-=======
 1.  Open a terminal window and subscribe to the RSP Controller events MQTT topic in order to monitor 
->>>>>>> caa53494
 tag events as produced by the RSP Controller.
 
     ```bash
@@ -510,17 +310,10 @@
     mosquitto_sub -t rfid/controller/events
     ```
 
-<<<<<<< HEAD
-__NOTE:__  All of the output seen below is based on the default values from the included configuration files.  
-If you changed the default values, your results may differ slightly.  In addition to inventory events, you will see "heartbeat" messages.  You can ignore those for now.
-
-1. ### Tag arrivals in the first fitting room
-=======
     __NOTE:__  All of the output seen below is based on the default values from the included configuration files.  
 If you changed the default values, your results may differ slightly.
 
 2. ### Tag arrivals in the first fitting room
->>>>>>> caa53494
     At this point, remove your two tags from hiding and place them nearby one of the two antennas. When the tags 
     are read initially, an arrival event will be generated on the rfid/controller/events topic for each tag. 
     Verify from the Web Admin 
@@ -528,11 +321,7 @@
     and the location is at the first antenna's alias (either FittingRoom1 or FittingRoom2).
 
     Verify the receipt of the MQTT event message.
-<<<<<<< HEAD
-    ![Retail H1000 Output 1](../../resources/Retail_H1000_Out_1.png)
-=======
     ![Retail H1000 Output 1](../../resources/retail/h1000/out_1.png)
->>>>>>> caa53494
     ```json
     {
       "jsonrpc": "2.0",
@@ -577,11 +366,7 @@
     the removed tag has changed to DEPARTED_EXIT.
 
     Verify the receipt of the MQTT event message.
-<<<<<<< HEAD
-    ![Retail H1000 Output 2](../../resources/Retail_H1000_Out_2.png)
-=======
     ![Retail H1000 Output 2](../../resources/retail/h1000/out_2.png)
->>>>>>> caa53494
     ```json  
     {
       "jsonrpc": "2.0",
@@ -612,11 +397,7 @@
     has changed to the other fitting room.
 
     Verify the receipt of the MQTT event message.
-<<<<<<< HEAD
-    ![Retail H1000 Output 3](../../resources/Retail_H1000_Out_3.png)
-=======
     ![Retail H1000 Output 3](../../resources/retail/h1000/out_3.png)
->>>>>>> caa53494
     ```json  
     {
       "jsonrpc": "2.0",
@@ -646,11 +427,7 @@
     page, confirm that the tag state of the removed tag has changed to DEPARTED_EXIT.
 
     Verify the receipt of the MQTT event message.
-<<<<<<< HEAD
-    ![Retail H1000 Output 4](../../resources/Retail_H1000_Out_4.png)
-=======
     ![Retail H1000 Output 4](../../resources/retail/h1000/out_4.png)
->>>>>>> caa53494
     ```json  
     {
       "jsonrpc": "2.0",
@@ -674,19 +451,11 @@
     ```
 
 ## Summary
-<<<<<<< HEAD
-![GoldStar](../../resources/goldstar-sm.png) Congratulations!  You have completed this tutorial that demonstrates how to configure the Intel&reg; RSP solution for a typical retail deployment.
+![GoldStar](../../resources/common_images/goldstar-sm.png) Congratulations!  You have completed this tutorial that demonstrates how to configure the Intel&reg; RSP solution for a typical QSR deployment.
 
 By applying the cluster configuration setting, you should have seen how to track a tag across various locations and how it generates different events.  You should now have the knowledge and ability to scale for a larger deployment by adding additional sensors. 
 
-### Next Steps
-=======
-![GoldStar](../../resources/common_images/goldstar-sm.png) Congratulations!  You have completed this tutorial that demonstrates how to configure the Intel&reg; RSP solution for a typical QSR deployment.
-
-By applying the cluster configuration setting, you should have seen how to track a tag across various locations and how it generates different events.  You should now have the knowledge and ability to scale for a larger deployment by adding additional sensors. 
-
 ## Next Steps
->>>>>>> caa53494
 - [Start a clean session](#starting-a-clean-session) and try a different method to configure the RSP Controller:  
   - [METHOD 1: Using the Web Admin](#method-1-using-the-web-admin)  
   - [METHOD 2: Using the MQTT Messaging API](#method-2-using-the-mqtt-messaging-api)  
